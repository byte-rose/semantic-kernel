import requests
import jwt
from datetime import datetime, timezone
from dotenv import load_dotenv
import os
import json
import logging
from semantic_kernel.functions.kernel_function_decorator import kernel_function
from typing import Annotated
from utils.logging_config import setup_logging, log_separator, pretty_print_json

# Set up logging
logger = setup_logging(console_level=logging.INFO, file_level=logging.DEBUG)

class AdminPlugin:
    """
    Plugin for managing Ghost blog posts.
    """

    def __init__(self):
        load_dotenv()
        self.api_key = os.getenv("GHOST_API_KEY")
        self.api_url = os.getenv("GHOST_API_URL")
        if not self.api_key:
            raise ValueError("GHOST_API_KEY environment variable is not set.")
        if not self.api_url:
            raise ValueError("GHOST_API_URL environment variable is not set.")

    def _generate_token(self):
        """Generate JWT token for Ghost Admin API authentication"""
        id, secret = self.api_key.split(':')
        iat = int(datetime.now(timezone.utc).timestamp())
        
        header = {'alg': 'HS256', 'typ': 'JWT', 'kid': id}
        payload = {
            'iat': iat,
            'exp': iat + 5 * 60,
            'aud': '/admin/'
        }
        
        return jwt.encode(payload, bytes.fromhex(secret), algorithm='HS256', headers=header)

    def _content_to_lexical(self, content: str) -> str:
        """Convert content to Lexical format"""
        log_separator(logger, "Converting content to Lexical format")
        logger.debug(f"Raw content type: {type(content)}")
        logger.debug(f"Raw content length: {len(str(content))}")
        logger.debug("Raw content:")
        logger.debug(content)

        # Handle potential dictionary input
        if isinstance(content, dict):
            if 'content' in content:
                content = content['content']
            elif 'topic' in content and 'content' in content:
                content = content['content']
            logger.debug("Extracted content from dictionary")
            
        # Ensure content is a string
        content = str(content).strip()
        
        # Split into paragraphs
        paragraphs = content.split('\n\n')
        logger.debug(f"Number of paragraphs: {len(paragraphs)}")
        
        children = []
        for i, para in enumerate(paragraphs):
            para = para.strip()
            if para:
                if para.startswith('#'):
                    # Handle headers
                    parts = para.split('\n', 1)
                    header = parts[0]
                    level = len(header.split()[0])  # Count the number of #
                    text = header.lstrip('#').strip()
                    
                    node = {
                        "type": "heading",
                        "tag": f"h{level}",
                        "format": "",
                        "indent": 0,
                        "version": 1,
                        "children": [{
                            "type": "text",
                            "text": text,
                            "format": 0,
                            "detail": 0,
                            "mode": "normal",
                            "style": ""
                        }]
                    }
                    children.append(node)
                    
                    # If there's content after the header, add it as a paragraph
                    if len(parts) > 1 and parts[1].strip():
                        children.append({
                            "type": "paragraph",
                            "format": "",
                            "indent": 0,
                            "version": 1,
                            "children": [{
                                "type": "text",
                                "text": parts[1].strip(),
                                "format": 0,
                                "detail": 0,
                                "mode": "normal",
                                "style": ""
                            }]
                        })
                else:
                    # Regular paragraph
                    node = {
                        "type": "paragraph",
                        "format": "",
                        "indent": 0,
                        "version": 1,
                        "children": [{
                            "type": "text",
                            "text": para,
                            "format": 0,
                            "detail": 0,
                            "mode": "normal",
                            "style": ""
                        }]
                    }
                    children.append(node)
                
                logger.debug(f"Processed node {i+1}:")
                pretty_print_json(node, logger)
        
        lexical = {
            "root": {
                "type": "root",
                "format": "",
                "indent": 0,
                "version": 1,
                "children": children
            }
        }
        
        log_separator(logger, "Final Lexical structure")
        pretty_print_json(lexical, logger)
        
        return json.dumps(lexical)

    @kernel_function(description="Post a blog draft to Ghost")
    def post_draft(
        self,
        title: Annotated[str, "The title of the blog post"],
        content: Annotated[str, "The content of the blog post"]
    ) -> Annotated[str, "Result of posting the draft"]:
        try:
            log_separator(logger, "POST DRAFT FUNCTION CALLED", logging.INFO)
            logger.info(f"Title: {title}")
            logger.debug("Content:")
            logger.debug(content)
            
            token = self._generate_token()
            headers = {
                'Authorization': f'Ghost {token}',
                'Content-Type': 'application/json'
            }
            
            # Convert content to Lexical format
            lexical = self._content_to_lexical(content)
            
            # Create a slug from the title
            slug = title.lower().replace(' ', '-')
            
            post_data = {
                "posts": [{
                    "title": title,
                    "slug": slug,
                    "lexical": lexical,
                    "status": "draft",
                    "visibility": "public",
<<<<<<< HEAD
                    "created_at": datetime.now(timezone.utc).isoformat(),
                    "updated_at": datetime.now(timezone.utc).isoformat()
=======
                    "created_at": date.utcnow().isoformat() + 'Z',
                    "updated_at": date.utcnow().isoformat() + 'Z'
>>>>>>> 2edcd2b7
                }]
            }
            
            log_separator(logger, "SENDING REQUEST TO GHOST")
            logger.debug(f"URL: {self.api_url.rstrip('/')}/ghost/api/admin/posts")
            logger.debug("Headers:")
            pretty_print_json(headers, logger)
            logger.debug("Post Data:")
            pretty_print_json(post_data, logger)
            
            response = requests.post(
                f"{self.api_url.rstrip('/')}/ghost/api/admin/posts",
                json=post_data,
                headers=headers
            )
            
            log_separator(logger, "RECEIVED RESPONSE FROM GHOST")
            logger.debug(f"Status Code: {response.status_code}")
            logger.debug("Response Headers:")
            pretty_print_json(dict(response.headers), logger)
            
            if response.text:
                logger.debug("Response Body:")
                pretty_print_json(response.json(), logger)
            
            if response.status_code == 201:
                success_msg = f"Successfully created the blog draft: {title}"
                logger.info(success_msg)
                return success_msg
            else:
                error_msg = f"Failed to create the blog draft. Status: {response.status_code}, Response: {response.text}"
                logger.error(error_msg)
                return error_msg
                
        except Exception as e:
            error_msg = f"Error creating blog draft: {str(e)}"
            logger.exception(error_msg)
            return error_msg<|MERGE_RESOLUTION|>--- conflicted
+++ resolved
@@ -174,13 +174,9 @@
                     "lexical": lexical,
                     "status": "draft",
                     "visibility": "public",
-<<<<<<< HEAD
                     "created_at": datetime.now(timezone.utc).isoformat(),
                     "updated_at": datetime.now(timezone.utc).isoformat()
-=======
-                    "created_at": date.utcnow().isoformat() + 'Z',
-                    "updated_at": date.utcnow().isoformat() + 'Z'
->>>>>>> 2edcd2b7
+
                 }]
             }
             
